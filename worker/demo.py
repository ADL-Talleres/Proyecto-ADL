--- conflicted
+++ resolved
@@ -125,15 +125,9 @@
         image_path (str): Path to the input image (.nii.gz file).
         output_path (str): Path to save the overlay image.
     """
-<<<<<<< HEAD
-    model_path = "worker/unet_multiclass.pth"
-    image_path = "worker/" + image_name
-    output_path = "worker/output/" + image_name
-=======
     model_path = "../worker/unet_multiclass.pth"
     image_path = "../back/uploads/" + image_name
     output_path = "../back/uploads_reason/" + image_name
->>>>>>> 55473cc1
     # Device configuration
     device = torch.device("cuda" if torch.cuda.is_available() else "cpu")
 
